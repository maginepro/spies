import com.typesafe.tools.mima.core._

val catsEffectVersion = "3.6.1"
<<<<<<< HEAD
val circeVersion = "0.14.12"
val elasticacheJavaClusterClientVersion = "1.2.0"
=======
val circeVersion = "0.14.13"
val elasticacheJavaClusterClientVersion = "1.2.2"
>>>>>>> 8fabd3bb
val munitCatsEffectVersion = "2.1.0"
val munitScalaCheckVersion = "1.1.0"
val scala213Version = "2.13.16"
val scala3Version = "3.3.5"
val scalaCheckEffectMunitVersion = "2.0.0-M2"
val slf4jVersion = "2.0.17"
val testcontainersVersion = "1.20.6"

inThisBuild(
  Seq(
    crossScalaVersions := Seq(scala213Version, scala3Version),
    developers := List(
      tlGitHubDev("igor-ramazanov", "Igor Ramazanov"),
      tlGitHubDev("janina9395", "Janina Komarova"),
      tlGitHubDev("vlovgr", "Viktor Rudebeck")
    ),
    githubWorkflowJavaVersions := Seq(JavaSpec.temurin("17")),
    githubWorkflowTargetBranches := Seq("**"),
    licenses := Seq(License.Apache2),
    mimaBinaryIssueFilters += ProblemFilters.exclude[Problem]("spies.internal.*"),
    organization := "com.magine",
    organizationName := "Magine Pro",
    scalaVersion := scala3Version,
    semanticdbEnabled := true,
    semanticdbVersion := scalafixSemanticdb.revision,
    startYear := Some(2025),
    tlBaseVersion := "4.1",
    tlCiHeaderCheck := true,
    tlCiScalafixCheck := true,
    tlCiScalafmtCheck := true,
    tlFatalWarnings := true,
    tlJdkRelease := Some(8),
    tlUntaggedAreSnapshots := false,
    versionScheme := Some("early-semver")
  )
)

lazy val root = tlCrossRootProject
  .aggregate(core, circe)

lazy val core = crossProject(JVMPlatform)
  .in(file("modules/core"))
  .settings(name := "spies")
  .jvmSettings(
    libraryDependencies ++= Seq(
      "com.amazonaws" % "elasticache-java-cluster-client" % elasticacheJavaClusterClientVersion,
      "org.typelevel" %% "cats-effect-kernel" % catsEffectVersion,
      "org.slf4j" % "slf4j-nop" % slf4jVersion % Test,
      "org.testcontainers" % "testcontainers" % testcontainersVersion % Test,
      "org.typelevel" %% "munit-cats-effect" % munitCatsEffectVersion % Test,
      "org.typelevel" %% "scalacheck-effect-munit" % scalaCheckEffectMunitVersion % Test,
    )
  )

lazy val circe = crossProject(JVMPlatform)
  .in(file("modules/circe"))
  .settings(name := "spies-circe")
  .jvmSettings(
    libraryDependencies ++= Seq(
      "io.circe" %% "circe-parser" % circeVersion,
      "org.scalameta" %% "munit-scalacheck" % munitScalaCheckVersion % Test
    )
  )
  .dependsOn(core)<|MERGE_RESOLUTION|>--- conflicted
+++ resolved
@@ -1,13 +1,8 @@
 import com.typesafe.tools.mima.core._
 
 val catsEffectVersion = "3.6.1"
-<<<<<<< HEAD
-val circeVersion = "0.14.12"
+val circeVersion = "0.14.13"
 val elasticacheJavaClusterClientVersion = "1.2.0"
-=======
-val circeVersion = "0.14.13"
-val elasticacheJavaClusterClientVersion = "1.2.2"
->>>>>>> 8fabd3bb
 val munitCatsEffectVersion = "2.1.0"
 val munitScalaCheckVersion = "1.1.0"
 val scala213Version = "2.13.16"
